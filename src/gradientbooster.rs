--- conflicted
+++ resolved
@@ -157,13 +157,12 @@
     metadata: HashMap<String, String>,
 }
 
-<<<<<<< HEAD
+fn default_initialize_base_score() -> bool {
+    false
+}
+
 fn default_grow_policy() -> GrowPolicy {
     GrowPolicy::DepthWise
-=======
-fn default_initialize_base_score() -> bool {
-    false
->>>>>>> c8636bee
 }
 
 fn default_top_rate() -> f64 {
